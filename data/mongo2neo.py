from pymongo import MongoClient
from py2neo import Graph, Node, Relationship
from datetime import datetime
import yaml
import os

def load_config(config_file="config.yaml"):
    with open(config_file, 'r') as file:
        return yaml.safe_load(file)

# Load configuration from the configuration file
CONFIG_FILE = os.path.join(os.path.dirname(__file__), "config.yaml")
config = load_config(CONFIG_FILE)

# MongoDB configuration
mongo_uri = config['mongodb']['uri']
mongo_db_name = config['mongodb']['db']
mongo_client = MongoClient(mongo_uri)
db = mongo_client[mongo_db_name]
<<<<<<< HEAD

# Neo4j configuration
neo4j_uri = config['neo4j']['uri']
=======
# db_collections = config['db_collections']

# Neo4j configuration
neo4j_url = config['neo4j']['uri']
>>>>>>> 4adb1e5c
neo4j_username = config['neo4j']['username']
neo4j_password = config['neo4j']['password']
graph = Graph(neo4j_uri, auth=(neo4j_username, neo4j_password))
# repo_issues = db['repo_issue']

<<<<<<< HEAD
# Use for deletion
=======
# # Use for deletion
>>>>>>> 4adb1e5c
# Delete nodes and relationships in batches
def delete_in_batches(graph, batch_size):
    query = """
    MATCH (n)
    WITH n LIMIT $batchSize
    DETACH DELETE n
    RETURN count(n) as deletedCount
    """
    return graph.run(query, batchSize=batch_size).evaluate()  # Execute the query and return the number of nodes deleted

# Loop until no data is left to delete
total_deleted = 0
while True:
    deleted_count = delete_in_batches(graph, 10000) 
    if deleted_count == 0:
        break
    total_deleted += deleted_count
    print(f"Deleted {deleted_count} nodes in this batch, total deleted: {total_deleted}")

print("All data deleted successfully.")

def format_datetime(dt):
    """Helper function to format datetime objects for Neo4j."""
    if isinstance(dt, datetime):
        return dt.strftime('%Y-%m-%dT%H:%M:%S')
    return dt  # If it's not a datetime object, return as is


# Add a user node
def add_user_node(username):
    try:
        user_node = Node("User", name=username)
        graph.merge(user_node, "User", "name")
    except Exception as e:
        print(f"An add_user_node error occurred: {e}")
    return user_node

# Add OpenIssue or ClosedIssue node
def add_open_closed_issue_node(doc, type):
    try:
        properties = {
            'number': doc['number'],
            'created_at': format_datetime(doc['created_at']),
            'repo': doc['name']
        }
        if type == 'OpenIssue':
            properties['updated_at'] = format_datetime(doc.get('updated_at', None))
        elif type == 'ResolvedIssue':
            properties['resolved_at'] = format_datetime(doc.get('resolved_at', None))
            properties['resolver'] = doc.get('resolver', None)

        node = Node(type, **properties)
        graph.merge(node, type, ("repo", "number"))  # Use repo and number as composite key
    except Exception as e:
        print(f"An add_open_closed_issue_node error occurred: {e}")
    return node

def add_open_closed_pr_node(doc, type):
    try:
        properties = {
            'number': doc['number'],
            'created_at': format_datetime(doc['created_at']),
            'repo': doc['name']
        }
        if type == 'OpenPR':
            properties['updated_at'] = format_datetime(doc.get('updated_at', None))
        elif type == 'ClosedPR':
            properties['closed_at'] = format_datetime(doc.get('closed_at', None))
        node = Node(type, **properties)
        graph.merge(node, type, ("repo", "number"))  # Use repo and number as composite key
    except Exception as e:
        print(f"An add_open_closed_pr_node error occurred: {e}")
    return node

# Find node, possibly an OpenPR or ClosedPR node
def find_pr_node(pr_number,repo):
    try:
        query = """
        MATCH (n)
        WHERE (n:OpenPR OR n:ClosedPR) AND n.number = $pr_number AND n.repo = $repo
        RETURN n
        """
        result = graph.run(query, pr_number=pr_number, repo=repo).data()
        if result:
            return result[0]['n']
    except Exception as e:
        print(f"An find_pr_node error occurred: {e}")
    return None

# Handle events
# For simplicity, just to display collaborative actions, specific content not included yet, can be extended later.
def handle_issue_events(issue_node, events):
    if issue_node is None:
        print("Error: issue_node is None. Skipping event handling.")
        return

    tx = graph.begin()
    try:
        for event in events:
            properties = {'created_time': format_datetime(event['time'])} 
            rel_type = event['type'].upper()
            if event['type'] == 'assigned':
                user_node = add_user_node(event['assignee']) if event.get('assignee') else None
                if user_node:
                    graph.create(Relationship(issue_node, rel_type, user_node, **properties))
            elif event['type'] == 'labeled':
                user_node = add_user_node(event['actor']) if event.get('actor') else None
                if user_node:
                    graph.create(Relationship(user_node, rel_type, issue_node, **properties))
            elif event['type'] == 'commented':
                user_node = add_user_node(event['actor']) if event.get('actor') else None
                if user_node:
                    graph.create(Relationship(user_node, rel_type, issue_node, **properties))
            elif event['type'] == 'cross-referenced' and 'source_number' in event:
                target_pr_node = find_pr_node(event['source_number'],issue_node['repo'])
                if target_pr_node:
                    graph.create(Relationship(issue_node, rel_type, target_pr_node, **properties))
    except Exception as e:
        print(f"An handle_issue_events error occurred: {e}")
    graph.commit(tx)

def handle_pr_events(pr_node,events):
    tx = graph.begin()
    try:
        for event in events:
            properties = {'created_time': format_datetime(event['time'])}
            rel_type = event['type'].upper()
            user_node = add_user_node(event['actor']) if event.get('actor') else None
            if user_node:
                graph.create(Relationship(user_node, rel_type, pr_node, **properties))
    except Exception as e:
        print(f"An handle_pr_events error occurred: {e}")
    graph.commit(tx)

# Import data
# Since issues and PRs have referencing relationships, we focus on the PR resolving issue references here, so PRs need to be created first
db_collection = ['open_issues', 'resolved_issues', 'open_prs', 'closed_prs']
def import_data():  
    tx = graph.begin()
<<<<<<< HEAD
    query_conditions = {"owner": config['repo']['owner'], "name": config['repo']['name']}
    print("Owner:", config['repo']['owner'])
    print("Name:", config['repo']['name'])
    print("Query conditions:", query_conditions)
=======
    query_conditions = {"owner": "X-lab2017", "name": "open-digger"}
>>>>>>> 4adb1e5c
    print("begin open_pr")
    try:
        i = 0
        for doc in db[db_collection[2]].find(query_conditions):
            properties = {'created_time': format_datetime(doc['created_at'])}
            node_type = 'OpenPR'
            node = add_open_closed_pr_node(doc, node_type)  # open pr
            opener = add_user_node(doc['pr_opener'])  # open pr opener
            graph.create(Relationship(opener, "OPENED", node, **properties))
            handle_pr_events(node, doc['reviewer_events'])  # open pr events
            handle_pr_events(node, doc['normal_commenter_events'])  # open pr events
            handle_pr_events(node, doc['label_events'])  # open pr events
            i += 1
            if i % 1000 == 0:
                print("1000 openpr update!!!")
    except Exception as e:
        print(f"An import_data error occurred: {e}")
        graph.rollback(tx)
    print("begin closed_pr")
    try:
        i = 0
        for doc in db[db_collection[3]].find(query_conditions):
            properties = {'created_time': format_datetime(doc['created_at'])}
            node_type = 'ClosedPR'
            node = add_open_closed_pr_node(doc, node_type)  # closed pr
            opener = add_user_node(doc['pr_opener'])  # closed pr opener
            graph.create(Relationship(opener, "OPENED", node, **properties))
            handle_pr_events(node, doc['reviewer_events'])  # closed pr events
            handle_pr_events(node, doc['normal_commenter_events'])  # closed pr events
            handle_pr_events(node, doc['label_events'])  # closed pr events
            i += 1
            if i % 1000 == 0:
                print("1000 ClosedPR update!!!")
    except Exception as e:
        print(f"An import_data error occurred: {e}")
        graph.rollback(tx)
    print("begin open_issue")
    try:
        i = 0
        for doc in db[db_collection[0]].find(query_conditions):
            properties = {'created_time': format_datetime(doc['created_at'])}
            node_type = 'OpenIssue'
            node = add_open_closed_issue_node(doc, node_type)  # open issue
            opener = add_user_node(doc['issue_opener'])  # open issue opener
            graph.create(Relationship(opener, "OPENED", node, **properties))
            handle_issue_events(node, doc['events'])  # open issue events
            i += 1
            if i % 1000 == 0:
                print("1000 OpenIssue update!!!")
    except Exception as e:
        print(f"An import_data error occurred: {e}")
        graph.rollback(tx)
    print("begin resolved_issue")
    try:
        i = 0
        for doc in db[db_collection[1]].find(query_conditions):
            properties = {'created_time': format_datetime(doc['created_at'])}
            node_type = 'ResolvedIssue'
            node = add_open_closed_issue_node(doc, node_type)  # resolved issue
            opener = add_user_node(doc['issue_opener'])  # resolved issue opener
            graph.create(Relationship(opener, "OPENED", node, **properties))
            handle_issue_events(node, doc['events'])  # resolved issue events
            i += 1
            if i % 1000 == 0:
                print("1000 ResolvedIssue update!!!")
    except Exception as e:
        print(f"An import_data error occurred: {e}")
        graph.rollback(tx)

    graph.commit(tx)

import_data()
print("Data import complete.")<|MERGE_RESOLUTION|>--- conflicted
+++ resolved
@@ -3,12 +3,15 @@
 from datetime import datetime
 import yaml
 import os
+import os
 
 def load_config(config_file="config.yaml"):
     with open(config_file, 'r') as file:
         return yaml.safe_load(file)
 
 # Load configuration from the configuration file
+CONFIG_FILE = os.path.join(os.path.dirname(__file__), "config.yaml")
+config = load_config(CONFIG_FILE)
 CONFIG_FILE = os.path.join(os.path.dirname(__file__), "config.yaml")
 config = load_config(CONFIG_FILE)
 
@@ -17,26 +20,15 @@
 mongo_db_name = config['mongodb']['db']
 mongo_client = MongoClient(mongo_uri)
 db = mongo_client[mongo_db_name]
-<<<<<<< HEAD
 
 # Neo4j configuration
 neo4j_uri = config['neo4j']['uri']
-=======
-# db_collections = config['db_collections']
-
-# Neo4j configuration
-neo4j_url = config['neo4j']['uri']
->>>>>>> 4adb1e5c
 neo4j_username = config['neo4j']['username']
 neo4j_password = config['neo4j']['password']
 graph = Graph(neo4j_uri, auth=(neo4j_username, neo4j_password))
 # repo_issues = db['repo_issue']
 
-<<<<<<< HEAD
 # Use for deletion
-=======
-# # Use for deletion
->>>>>>> 4adb1e5c
 # Delete nodes and relationships in batches
 def delete_in_batches(graph, batch_size):
     query = """
@@ -174,16 +166,13 @@
 # Import data
 # Since issues and PRs have referencing relationships, we focus on the PR resolving issue references here, so PRs need to be created first
 db_collection = ['open_issues', 'resolved_issues', 'open_prs', 'closed_prs']
+db_collection = ['open_issues', 'resolved_issues', 'open_prs', 'closed_prs']
 def import_data():  
     tx = graph.begin()
-<<<<<<< HEAD
     query_conditions = {"owner": config['repo']['owner'], "name": config['repo']['name']}
     print("Owner:", config['repo']['owner'])
     print("Name:", config['repo']['name'])
     print("Query conditions:", query_conditions)
-=======
-    query_conditions = {"owner": "X-lab2017", "name": "open-digger"}
->>>>>>> 4adb1e5c
     print("begin open_pr")
     try:
         i = 0
